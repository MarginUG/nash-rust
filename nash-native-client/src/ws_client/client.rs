--- conflicted
+++ resolved
@@ -323,13 +323,8 @@
 }
 
 // FIXME
-<<<<<<< HEAD
-async fn manage_client_error(state: Arc<RwLock<State>>) {
+pub async fn manage_client_error(state: Arc<RwLock<State>>) {
     let mut state = state.write().await;
-=======
-pub async fn manage_client_error(state: Arc<Mutex<State>>) {
-    let mut state = state.lock().await;
->>>>>>> 34e29082
     // quick fix, on any client error trigger an asset nonces refresh
     // in future, next step would be to destructure the error recieved from ME
     // passed via an extra argument and act on client state appropriately
@@ -340,21 +335,14 @@
 pub struct InnerClient {
     ws_outgoing_sender: mpsc::UnboundedSender<(AbsintheWSRequest, Option<oneshot::Receiver<bool>>)>,
     ws_disconnect_sender: mpsc::UnboundedSender<()>,
+    global_subscription_sender: UnboundedSender<Result<ResponseOrError<SubscriptionResponse>>>,
+    client_id: u64,
     next_message_id: Arc<AtomicU64>,
-    client_id: u64,
     message_broker: MessageBroker,
-<<<<<<< HEAD
-    state: Arc<RwLock<State>>,
-    timeout: Duration,
-    global_subscription_sender:
-        mpsc::UnboundedSender<Result<ResponseOrError<SubscriptionResponse>>>,
-=======
-    pub(crate) state: Arc<Mutex<State>>,
+    pub(crate) state: Arc<RwLock<State>>,
     pub(crate) timeout: Duration,
     pub(crate) env: Environment,
     pub(crate) session: Option<String>,
-    global_subscription_sender: UnboundedSender<Result<ResponseOrError<SubscriptionResponse>>>,
->>>>>>> 34e29082
 }
 
 impl InnerClient {
@@ -454,17 +442,14 @@
         let client = Self {
             ws_outgoing_sender,
             ws_disconnect_sender,
+            global_subscription_sender,
+            client_id,
             next_message_id: Arc::new(AtomicU64::new(message_id + 1)),
-            client_id,
             message_broker,
             state: Arc::new(RwLock::new(state)),
             timeout,
-            global_subscription_sender,
-<<<<<<< HEAD
-=======
             env,
             session
->>>>>>> 34e29082
         };
 
         // grab market data upon initial setup
